--- conflicted
+++ resolved
@@ -2,11 +2,7 @@
 
 A python package for decoding and common processing for thermographs / thermograms. Currently supports FLIR's TIFF and PNG encoded metadata, and DJI-encoded metadata
 
-<<<<<<< HEAD
 [![Quality check](https://github.com/detecttechnologies/thermal_base/actions/workflows/qualitycheck.yml/badge.svg)](https://github.com/detecttechnologies/thermal_base/actions)
-=======
-![Quality check](https://github.com/mukheshpugal/thermal_base/actions/workflows/qualitycheck.yml/badge.svg)
->>>>>>> d4be1af2
 
 ## Install
 1. This tool requires exiftools to be installed.
@@ -23,7 +19,6 @@
 image = ThermalImage(image_path="path/to/image", camera_manufacturer="dji/flir")
 ```
 
-<<<<<<< HEAD
 ## Supported formats
 |Data Format|Sample Cameras|Support|
 |--|--|--|
@@ -35,18 +30,9 @@
 >*RJPG is also known as R-JPEG
 
 ## Notes
-* The use case for h20T camera can also be developed with dji-thermal-tool-analysis.Refer to [this link](https://exiftool.org/forum/index.php?topic=11401.0) to know more about the implementation. Also note that this method can be performed only with a 32 bit python interpreter and only on windows platform.
+* The use case for h20T camera can also be developed with dji-thermal-tool-analysis. Refer to [this link](https://exiftool.org/forum/index.php?topic=11401.0) to know more about the implementation. Also note that this method can be performed only with a 32 bit python interpreter and only on windows platform.
+
+## Credits
+* [Exiftool](https://exiftool.org/) is used to read metadata and raw values from thermal image files.
 * The `flyr_unpack.py` file was derived from the [flyr library](https://bitbucket.org/nimmerwoner/flyr/src/master/).
-* The conversion from raw to temperature values is done using raw2temp from [ThermImage-R](https://github.com/gtatters/Thermimage)
-=======
-**Disclaimer**
-
-Tested against data from: 
-* Flir encoding format: DJI XT-2, Flir E-40 (Temperature values go out of the image frame if the image height is <255 pixels)
-* DJI-encoding format: DJI Zenmuse H20-T
-* Thermapp (available in past commits)
-
-## Notes
-* The use case for h20T camera can also be developed with dji-thermal-tool-analysis.Refer to the link [https://exiftool.org/forum/index.php?topic=11401.0] to know more about the implementation. Also note that this method can be performed only with a 32 bit python interpreter and only on windows platform.
-* The `flyr_unpack.py` file was derived from the [flyr library](https://bitbucket.org/nimmerwoner/flyr/src/master/).
->>>>>>> d4be1af2
+* The conversion from raw to temperature values is done using raw2temp from [ThermImage-R](https://github.com/gtatters/Thermimage)